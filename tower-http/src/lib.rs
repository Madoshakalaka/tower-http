//! `async fn(HttpRequest) -> Result<HttpResponse, Error>`
//!
//! # Overview
//!
//! `tower-http` is a library that provides HTTP-specific middlewares and utilities built on top of
//! the [`tower`] and [`http`] crates.
//!
//! All middlewares uses the [`http`] and [`http-body`] crates as the HTTP abstractions. That means
//! they're compatible with any library or framework that also uses those crates, such as
//! [`hyper`].
//!
//! # Example server
//!
//! This example shows how to apply middlewares from `tower-http` to a [`Service`] and then run
//! that service using [`hyper`].
//!
//! ```rust,no_run
//! use tower_http::{
//!     add_extension::AddExtensionLayer,
//!     compression::CompressionLayer,
//!     propagate_header::PropagateHeaderLayer,
//!     sensitive_header::SetSensitiveHeaderLayer,
//!     set_header::SetResponseHeaderLayer,
//! };
//! use tower::{ServiceBuilder, service_fn};
//! use http::{Request, Response, header::{HeaderName, CONTENT_TYPE, AUTHORIZATION}};
//! use hyper::{Body, Error, server::Server, service::make_service_fn};
//! use std::{sync::Arc, net::SocketAddr, convert::Infallible};
//! # struct DatabaseConnectionPool;
//! # impl DatabaseConnectionPool {
//! #     fn new() -> DatabaseConnectionPool { DatabaseConnectionPool }
//! # }
//! # fn content_length_from_response<B>(_: &http::Response<B>) -> Option<http::HeaderValue> { None }
//!
//! // Our request handler. This is where we would implement the application logic
//! // for responding to HTTP requests...
//! async fn handler(request: Request<Body>) -> Result<Response<Body>, Error> {
//!     // ...
//!     # todo!()
//! }
//!
//! /// Shared state across all request handlers --- in this case, a pool of database connections.
//! struct State {
//!     pool: DatabaseConnectionPool,
//! }
//!
//! #[tokio::main]
//! async fn main() {
//!     // Construct the shared state.
//!     let state = State {
//!         pool: DatabaseConnectionPool::new(),
//!     };
//!
//!     // Use `tower`'s `ServiceBuilder` API to build a stack of `tower` middleware
//!     // wrapping our request handler.
//!     let service = ServiceBuilder::new()
//!         // Share an `Arc<State>` with all requests
//!         .layer(AddExtensionLayer::new(Arc::new(state)))
//!         // Compress responses
//!         .layer(CompressionLayer::new())
//!         // Propagate `X-Request-Header`s from requests to responses
//!         .layer(PropagateHeaderLayer::new(HeaderName::from_static("x-request-id")))
//!         // Mark the `Authorization` header as sensitive so it doesn't show in logs
//!         .layer(SetSensitiveHeaderLayer::new(AUTHORIZATION))
//!         // If the response has a known size set the `Content-Length` header
//!         .layer(SetResponseHeaderLayer::overriding(CONTENT_TYPE, content_length_from_response))
//!         // Wrap a `Service` in our middleware stack
//!         .service(service_fn(handler));
//!
//!     // And run our service using `hyper`
//!     let make_service = make_service_fn(move |_conn| {
//!         let service = service.clone();
//!         async move {
//!             Ok::<_, Infallible>(service)
//!         }
//!     });
//!
//!     let addr = SocketAddr::from(([127, 0, 0, 1], 3000));
//!
//!     let server = Server::bind(&addr).serve(make_service);
//!
//!     if let Err(e) = server.await {
//!         eprintln!("server error: {}", e);
//!     }
//! }
//! ```
//!
//! Keep in mind that while this example uses [`hyper`], `tower-http` supports any HTTP
//! client/server implementation that uses the [`http`] and [`http-body`] crates.
//!
//! # Feature Flags
//!
//! All middleware are disabled by default and can be enabled using [cargo features].
//!
//! For example, to enable the [`AddExtension`] middleware, add the "add-extension" feature flag
//! in your`Cargo.toml`:
//!
//! ```toml
//! tower-http = { version = "0.1.0", features = ["add-extension"] }
//! ```
//!
//! You can use `"full"` to enable everything:
//!
//! ```toml
//! tower-http = { version = "0.1.0", features = ["full"] }
//! ```
//!
//! [`tower`]: https://crates.io/crates/tower
//! [`http`]: https://crates.io/crates/http
//! [`http-body`]: https://crates.io/crates/http-body
//! [`hyper`]: https://crates.io/crates/hyper
//! [cargo features]: https://doc.rust-lang.org/cargo/reference/features.html
//! [`AddExtension`]: crate::add_extension::AddExtension
//! [`Service`]: https://docs.rs/tower/latest/tower/trait.Service.html

#![doc(html_root_url = "https://docs.rs/tower-http/0.1.0")]
#![warn(
    clippy::all,
    clippy::dbg_macro,
    clippy::todo,
    clippy::empty_enum,
    clippy::enum_glob_use,
    clippy::pub_enum_variant_names,
    clippy::mem_forget,
    clippy::unused_self,
    clippy::filter_map_next,
    clippy::needless_continue,
    clippy::needless_borrow,
    clippy::match_wildcard_for_single_variants,
    clippy::if_let_mutex,
    clippy::mismatched_target_os,
    clippy::await_holding_lock,
    clippy::match_on_vec_items,
    clippy::imprecise_flops,
    clippy::suboptimal_flops,
    clippy::lossy_float_literal,
    clippy::rest_pat_in_fully_bound_structs,
    clippy::fn_params_excessive_bools,
    clippy::exit,
    clippy::inefficient_to_string,
    clippy::linkedlist,
    clippy::macro_use_imports,
    clippy::option_option,
    clippy::verbose_file_reads,
    clippy::unnested_or_patterns,
    rust_2018_idioms,
    future_incompatible,
    nonstandard_style,
    missing_docs
)]
#![deny(unreachable_pub, broken_intra_doc_links, private_in_public)]
#![allow(elided_lifetimes_in_paths, clippy::type_complexity)]
#![forbid(unsafe_code)]
#![cfg_attr(docsrs, feature(doc_cfg))]
#![cfg_attr(test, allow(clippy::float_cmp))]

#[macro_use]
pub(crate) mod macros;

#[cfg(feature = "set-header")]
#[cfg_attr(docsrs, doc(cfg(feature = "set-header")))]
pub mod set_header;

#[cfg(feature = "propagate-header")]
#[cfg_attr(docsrs, doc(cfg(feature = "propagate-header")))]
pub mod propagate_header;

#[cfg(feature = "compression")]
#[cfg_attr(docsrs, doc(cfg(feature = "compression")))]
pub mod compression;

#[cfg(feature = "add-extension")]
#[cfg_attr(docsrs, doc(cfg(feature = "add-extension")))]
pub mod add_extension;

#[cfg(feature = "sensitive-header")]
#[cfg_attr(docsrs, doc(cfg(feature = "sensitive-header")))]
pub mod sensitive_header;

#[cfg(feature = "decompression")]
#[cfg_attr(docsrs, doc(cfg(feature = "decompression")))]
pub mod decompression;

#[cfg(any(feature = "compression", feature = "decompression"))]
mod compression_utils;

#[cfg(feature = "map-response-body")]
#[cfg_attr(docsrs, doc(cfg(feature = "map-response-body")))]
pub mod map_response_body;

#[cfg(feature = "map-request-body")]
#[cfg_attr(docsrs, doc(cfg(feature = "map-request-body")))]
pub mod map_request_body;

#[cfg(feature = "trace")]
#[cfg_attr(docsrs, doc(cfg(feature = "trace")))]
pub mod trace;

pub mod classify;
pub mod services;

/// Error type containing either a body error or an IO error.
///
/// This type is used to combine errors produced by response bodies with compression or
/// decompression applied. The body itself can produce errors of type `E` whereas compression or
/// decompression can produce [`io::Error`]s.
///
/// [`io::Error`]: std::io::Error
#[cfg(any(feature = "compression", feature = "decompression"))]
#[cfg_attr(
    docsrs,
    doc(cfg(any(feature = "compression", feature = "decompression")))
)]
#[derive(Debug)]
pub enum BodyOrIoError<E> {
    /// Errors produced by the body.
    Body(E),
    /// IO errors produced by compression or decompression.
    Io(std::io::Error),
}

#[cfg(any(feature = "compression", feature = "decompression"))]
impl<E> std::fmt::Display for BodyOrIoError<E>
where
    E: std::fmt::Display,
{
    fn fmt(&self, f: &mut std::fmt::Formatter<'_>) -> std::fmt::Result {
        match self {
            BodyOrIoError::Io(inner) => inner.fmt(f),
            BodyOrIoError::Body(inner) => inner.fmt(f),
        }
    }
}

#[cfg(any(feature = "compression", feature = "decompression"))]
impl<E> std::error::Error for BodyOrIoError<E>
where
    E: std::error::Error,
{
    fn source(&self) -> Option<&(dyn std::error::Error + 'static)> {
        match self {
            BodyOrIoError::Io(inner) => inner.source(),
            BodyOrIoError::Body(inner) => inner.source(),
        }
    }
}

/// TODO(david): docs
#[non_exhaustive]
#[derive(Copy, Clone, Debug)]
pub enum LatencyUnit {
    /// TODO(david): docs
    Millis,
    /// TODO(david): docs
<<<<<<< HEAD
=======
    Micros,
    /// TODO(david): docs
>>>>>>> 4a4e08f4
    Nanos,
}<|MERGE_RESOLUTION|>--- conflicted
+++ resolved
@@ -252,10 +252,7 @@
     /// TODO(david): docs
     Millis,
     /// TODO(david): docs
-<<<<<<< HEAD
-=======
     Micros,
     /// TODO(david): docs
->>>>>>> 4a4e08f4
     Nanos,
 }